--- conflicted
+++ resolved
@@ -150,7 +150,6 @@
      "output_type": "stream",
      "text": [
       "-> 13 files requested...\n",
-<<<<<<< HEAD
       "-> 13 *new* files will be downloaded...\n",
       "Saved data/20240928/PrecipRate_00.00_20240928-000000.grib2.gz :)\n",
       "Saved data/20240927/PrecipRate_00.00_20240927-210000.grib2.gz :)\n",
@@ -165,21 +164,6 @@
       "Saved data/20240927/PrecipRate_00.00_20240927-200000.grib2.gz :)\n",
       "Saved data/20240927/PrecipRate_00.00_20240927-130000.grib2.gz :)\n",
       "Saved data/20240927/PrecipRate_00.00_20240927-120000.grib2.gz :)\n"
-=======
-      "-> 12 *new* files will be downloaded...\n",
-      "Saved data/20240927/PrecipRate_00.00_20240927-170000.grib2.gz :)\n",
-      "Saved data/20240927/PrecipRate_00.00_20240927-220000.grib2.gz :)\n",
-      "Saved data/20240927/PrecipRate_00.00_20240927-230000.grib2.gz :)\n",
-      "Saved data/20240928/PrecipRate_00.00_20240928-000000.grib2.gz :)\n",
-      "Saved data/20240927/PrecipRate_00.00_20240927-160000.grib2.gz :)\n",
-      "Saved data/20240927/PrecipRate_00.00_20240927-140000.grib2.gz :)\n",
-      "Saved data/20240927/PrecipRate_00.00_20240927-130000.grib2.gz :)\n",
-      "Saved data/20240927/PrecipRate_00.00_20240927-190000.grib2.gz :)\n",
-      "Saved data/20240927/PrecipRate_00.00_20240927-200000.grib2.gz :)\n",
-      "Saved data/20240927/PrecipRate_00.00_20240927-150000.grib2.gz :)\n",
-      "Saved data/20240927/PrecipRate_00.00_20240927-180000.grib2.gz :)\n",
-      "Saved data/20240927/PrecipRate_00.00_20240927-210000.grib2.gz :)\n"
->>>>>>> bf3b8133
      ]
     }
    ],
@@ -285,37 +269,20 @@
      "output_type": "stream",
      "text": [
       "-> 13 files requested...\n",
-<<<<<<< HEAD
       "-> 13 *new* files will be downloaded...\n",
       "Saved data/20240927/PrecipFlag_00.00_20240927-160000.grib2.gz :)\n",
       "Saved data/20240928/PrecipFlag_00.00_20240928-000000.grib2.gz :)\n",
       "Saved data/20240927/PrecipFlag_00.00_20240927-180000.grib2.gz :)\n",
-=======
-      "-> 12 *new* files will be downloaded...\n",
-      "Saved data/20240927/PrecipFlag_00.00_20240927-230000.grib2.gz :)\n",
-      "Saved data/20240927/PrecipFlag_00.00_20240927-220000.grib2.gz :)\n",
-      "Saved data/20240928/PrecipFlag_00.00_20240928-000000.grib2.gz :)\n",
->>>>>>> bf3b8133
       "Saved data/20240927/PrecipFlag_00.00_20240927-130000.grib2.gz :)\n",
       "Saved data/20240927/PrecipFlag_00.00_20240927-200000.grib2.gz :)Saved data/20240927/PrecipFlag_00.00_20240927-120000.grib2.gz :)\n",
       "\n",
       "Saved data/20240927/PrecipFlag_00.00_20240927-150000.grib2.gz :)\n",
-<<<<<<< HEAD
       "Saved data/20240927/PrecipFlag_00.00_20240927-230000.grib2.gz :)\n",
       "Saved data/20240927/PrecipFlag_00.00_20240927-210000.grib2.gz :)\n",
       "Saved data/20240927/PrecipFlag_00.00_20240927-190000.grib2.gz :)\n",
       "Saved data/20240927/PrecipFlag_00.00_20240927-220000.grib2.gz :)\n",
       "Saved data/20240927/PrecipFlag_00.00_20240927-170000.grib2.gz :)\n",
       "Saved data/20240927/PrecipFlag_00.00_20240927-140000.grib2.gz :)\n"
-=======
-      "Saved data/20240927/PrecipFlag_00.00_20240927-140000.grib2.gz :)\n",
-      "Saved data/20240927/PrecipFlag_00.00_20240927-210000.grib2.gz :)\n",
-      "Saved data/20240927/PrecipFlag_00.00_20240927-200000.grib2.gz :)\n",
-      "Saved data/20240927/PrecipFlag_00.00_20240927-170000.grib2.gz :)\n",
-      "Saved data/20240927/PrecipFlag_00.00_20240927-190000.grib2.gz :)\n",
-      "Saved data/20240927/PrecipFlag_00.00_20240927-180000.grib2.gz :)\n",
-      "Saved data/20240927/PrecipFlag_00.00_20240927-160000.grib2.gz :)\n"
->>>>>>> bf3b8133
      ]
     }
    ],
